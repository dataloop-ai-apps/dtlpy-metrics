{
  "version": "1.2.20",
  "creator": "yaya.t@dataloop.ai",
  "name": "scoring-and-metrics",
  "displayName": "Scoring and metrics app",
  "description": "Calculate scores for items and annotations, such as in tasks with consensus.",
  "attributes": {
    "Provider": "Dataloop",
    "Category": "Application",
    "Media Type": [
      "Image"
    ],
    "Application Type": [
      "Pipeline Node"
    ],
    "License": "Apache 2.0"
  },
  "codebase": {
    "type": "git",
<<<<<<< HEAD
    "gitUrl": "https://github.com/dataloop-ai-apps/dtlpy-metrics.git",
    "gitTag": "1.2.19"
=======
    "gitUrl": "https://github.com/dataloop-ai-apps/scoring-and-metrics.git",
    "gitTag": "1.2.20"
>>>>>>> 7c1ca128
  },
  "scope": "public",
  "components": {
    "pipelineNodes": [
      {
        "name": "create_task_item_score",
        "displayName": "Create Consensus Score",
        "description": "Calculate the score for each item with in a task (consensus, qualification, honeypot)",
        "invoke": {
          "type": "function",
          "namespace": "dlm_module.create_task_item_score"
        },
        "categories": [
          "data"
        ],
        "configuration": {
          "fields": []
        },
        "scope": "node"
      },
      {
        "name": "consensus_agreement",
        "displayName": "Consensus Agreement",
        "description": "Process consensus items based on annotator agreement threshold.",
        "invoke": {
          "type": "function",
          "namespace": "dlm_module.consensus_agreement"
        },
        "categories": [
          "data"
        ],
        "configuration": {
          "fields": [
            {
              "name": "agreement_threshold",
              "title": "Agreement Threshold",
              "props": {
                "type": "number",
                "default": 0.5,
                "min": 0,
                "max": 1,
                "step": 0.1
              },
              "rules": [
                {
                  "type": "required",
                  "effect": "error"
                }
              ],
              "widget": "dl-slider"
            },
            {
              "name": "consensus_pass_keep_best",
              "title": "On consensus pass, keep only best",
              "props": {
                "subtitle": "If consensus is reached, the default is to keep all annotations. Check the box to keep only best.",
                "type": "boolean",
                "default": false
              },
              "widget": "dl-checkbox"
            },
            {
              "name": "consensus_fail_keep_all",
              "title": "On consensus fail, keep all annotations",
              "props": {
                "subtitle": "If consensus fails, the default is to keep all annotations. Uncheck the box to delete all annotations.",
                "type": "boolean",
                "default": true
              },
              "widget": "dl-checkbox"
            }
          ]
        },
        "scope": "node"
      }
    ],
    "modules": [
      {
        "name": "dlm_module",
        "entryPoint": "runner.py",
        "className": "Scorer",
        "initInputs": [],
        "functions": [
          {
            "name": "create_task_item_score",
            "description": "Calculate the score for each item with in a task (consensus, qualification, honeypot)",
            "input": [
              {
                "type": "Item",
                "name": "item"
              }
            ],
            "output": [
              {
                "type": "Item",
                "name": "item"
              }
            ],
            "displayIcon": "icon-dl-analytics",
            "displayName": "Create Consensus Score"
            },
          {
            "name": "consensus_agreement",
            "description": "Process consensus task items based on annotator agreement threshold.",
            "input": [
              {
                "type": "Item",
                "name": "item"
              }
            ],
            "output": [
              {
                "type": "Item",
                "name": "item",
                "actions": [
                  "consensus passed",
                  "consensus failed"
                ]
              }
            ],
            "displayIcon": "icon-dl-members",
            "displayName": "Consensus Agreement"
          }
        ]
      }
    ],
    "services": [
      {
        "name": "scoring-and-metrics",
        "moduleName": "dlm_module",
        "runtime": {
          "podType": "regular-s",
<<<<<<< HEAD
          "runnerImage": "gcr.io/viewo-g/piper/agent/runner/apps/dtlpy-metrics:0.22.0",
=======
          "runnerImage": "gcr.io/viewo-g/piper/agent/runner/apps/dtlpy-metrics:0.21.0",
>>>>>>> 7c1ca128
          "numReplicas": 1,
          "concurrency": 10,
          "pyPackages": {},
          "singleAgent": false,
          "autoscaler": {
            "type": "rabbitmq",
            "minReplicas": 0,
            "maxReplicas": 2,
            "queueLength": 10
          },
          "preemptible": false
        },
        "maxAttempts": 3
      }
    ]
  }
}<|MERGE_RESOLUTION|>--- conflicted
+++ resolved
@@ -17,13 +17,8 @@
   },
   "codebase": {
     "type": "git",
-<<<<<<< HEAD
     "gitUrl": "https://github.com/dataloop-ai-apps/dtlpy-metrics.git",
-    "gitTag": "1.2.19"
-=======
-    "gitUrl": "https://github.com/dataloop-ai-apps/scoring-and-metrics.git",
     "gitTag": "1.2.20"
->>>>>>> 7c1ca128
   },
   "scope": "public",
   "components": {
@@ -156,11 +151,7 @@
         "moduleName": "dlm_module",
         "runtime": {
           "podType": "regular-s",
-<<<<<<< HEAD
           "runnerImage": "gcr.io/viewo-g/piper/agent/runner/apps/dtlpy-metrics:0.22.0",
-=======
-          "runnerImage": "gcr.io/viewo-g/piper/agent/runner/apps/dtlpy-metrics:0.21.0",
->>>>>>> 7c1ca128
           "numReplicas": 1,
           "concurrency": 10,
           "pyPackages": {},
