{
  "version": "1.2.19",
  "creator": "yaya.t@dataloop.ai",
  "name": "scoring-and-metrics",
  "displayName": "Scoring and metrics app",
  "description": "Calculate scores for items and annotations, such as in tasks with consensus.",
  "attributes": {
    "Provider": "Dataloop",
    "Category": "Application",
    "Media Type": [
      "Image"
    ],
    "Application Type": [
      "Pipeline Node"
    ],
    "License": "Apache 2.0"
  },
  "codebase": {
    "type": "git",
    "gitUrl": "https://github.com/dataloop-ai-apps/scoring-and-metrics.git",
    "gitTag": "1.2.19"
  },
  "scope": "public",
  "components": {
    "pipelineNodes": [
      {
        "name": "create_task_item_score",
        "displayName": "Create Consensus Score",
        "description": "Calculate the score for each item with in a task (consensus, qualification, honeypot)",
        "invoke": {
          "type": "function",
          "namespace": "dlm_module.create_task_item_score"
        },
        "categories": [
          "data"
        ],
        "configuration": {
          "fields": []
        },
        "scope": "node"
      },
      {
        "name": "consensus_agreement",
        "displayName": "Consensus Agreement",
        "description": "Process consensus items based on annotator agreement threshold.",
        "invoke": {
          "type": "function",
          "namespace": "dlm_module.consensus_agreement"
        },
        "categories": [
          "data"
        ],
        "configuration": {
          "fields": [
            {
              "name": "agreement_threshold",
              "title": "Agreement Threshold",
              "props": {
                "type": "number",
                "default": 0.5,
                "min": 0,
                "max": 1,
                "step": 0.1
              },
              "rules": [
                {
                  "type": "required",
                  "effect": "error"
                }
              ],
              "widget": "dl-slider"
            },
            {
              "name": "consensus_pass_keep_best",
              "title": "On consensus pass, keep only best",
              "props": {
                "subtitle": "If consensus is reached, the default is to keep all annotations. Check the box to keep only best.",
                "type": "boolean",
                "default": false
              },
              "widget": "dl-checkbox"
            },
            {
              "name": "consensus_fail_keep_all",
              "title": "On consensus fail, keep all annotations",
              "props": {
                "subtitle": "If consensus fails, the default is to keep all annotations. Uncheck the box to delete all annotations.",
                "type": "boolean",
                "default": true
              },
              "widget": "dl-checkbox"
            }
          ]
        },
        "scope": "node"
      }
    ],
    "modules": [
      {
        "name": "dlm_module",
        "entryPoint": "runner.py",
        "className": "Scorer",
        "initInputs": [],
        "functions": [
          {
            "name": "create_task_item_score",
            "description": "Calculate the score for each item with in a task (consensus, qualification, honeypot)",
            "input": [
              {
                "type": "Item",
                "name": "item"
              }
            ],
            "output": [
              {
                "type": "Item",
                "name": "item"
              }
            ],
            "displayIcon": "icon-dl-analytics",
            "displayName": "Create Consensus Score"
            },
          {
            "name": "consensus_agreement",
            "description": "Process consensus task items based on annotator agreement threshold.",
            "input": [
              {
                "type": "Item",
                "name": "item"
              }
            ],
            "output": [
              {
                "type": "Item",
                "name": "item",
                "actions": [
                  "consensus passed",
                  "consensus failed"
                ]
              }
            ],
            "displayIcon": "icon-dl-members",
            "displayName": "Consensus Agreement"
          }
        ]
      }
    ],
    "services": [
      {
        "name": "scoring-and-metrics",
        "moduleName": "dlm_module",
        "runtime": {
          "podType": "regular-s",
<<<<<<< HEAD
          "runnerImage": "gcr.io/viewo-g/piper/agent/runner/apps/dtlpy-metrics:0.21.0",
=======
          "runnerImage": "gcr.io/viewo-g/piper/agent/runner/apps/dtlpy-metrics:0.20.0",
>>>>>>> 75705e69
          "numReplicas": 1,
          "concurrency": 10,
          "pyPackages": {},
          "singleAgent": false,
          "autoscaler": {
            "type": "rabbitmq",
            "minReplicas": 0,
            "maxReplicas": 2,
            "queueLength": 10
          },
          "preemptible": false
        },
        "maxAttempts": 3
      }
    ]
  }
}<|MERGE_RESOLUTION|>--- conflicted
+++ resolved
@@ -151,11 +151,7 @@
         "moduleName": "dlm_module",
         "runtime": {
           "podType": "regular-s",
-<<<<<<< HEAD
           "runnerImage": "gcr.io/viewo-g/piper/agent/runner/apps/dtlpy-metrics:0.21.0",
-=======
-          "runnerImage": "gcr.io/viewo-g/piper/agent/runner/apps/dtlpy-metrics:0.20.0",
->>>>>>> 75705e69
           "numReplicas": 1,
           "concurrency": 10,
           "pyPackages": {},
