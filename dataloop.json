{
  "version": "1.2.21",
  "creator": "yaya.t@dataloop.ai",
  "name": "scoring-and-metrics",
  "displayName": "Scoring and metrics app",
  "description": "Calculate scores for items and annotations, such as in tasks with consensus.",
  "attributes": {
    "Provider": "Dataloop",
    "Category": "Application",
    "Media Type": [
      "Image"
    ],
    "Application Type": [
      "Pipeline Node"
    ],
    "License": "Apache 2.0"
  },
  "codebase": {
    "type": "git",
    "gitUrl": "https://github.com/dataloop-ai-apps/dtlpy-metrics.git",
<<<<<<< HEAD
    "gitTag": "1.2.20"
=======
    "gitTag": "1.2.21"
>>>>>>> 0eed1590
  },
  "scope": "public",
  "components": {
    "pipelineNodes": [
      {
        "name": "create_task_item_score",
        "displayName": "Create Consensus Score",
        "description": "Calculate the score for each item with in a task (consensus, qualification, honeypot)",
        "invoke": {
          "type": "function",
          "namespace": "dlm_module.create_task_item_score"
        },
        "categories": [
          "data"
        ],
        "configuration": {
          "fields": []
        },
        "scope": "node"
      },
      {
        "name": "consensus_agreement",
        "displayName": "Consensus Agreement",
        "description": "Process consensus items based on annotator agreement threshold.",
        "invoke": {
          "type": "function",
          "namespace": "dlm_module.consensus_agreement"
        },
        "categories": [
          "data"
        ],
        "configuration": {
          "fields": [
            {
              "name": "agreement_threshold",
              "title": "Agreement Threshold",
              "props": {
                "type": "number",
                "default": 0.5,
                "min": 0,
                "max": 1,
                "step": 0.1
              },
              "rules": [
                {
                  "type": "required",
                  "effect": "error"
                }
              ],
              "widget": "dl-slider"
            },
            {
              "name": "consensus_pass_keep_best",
              "title": "On consensus pass, keep only best",
              "props": {
                "subtitle": "If consensus is reached, the default is to keep all annotations. Check the box to keep only best.",
                "type": "boolean",
                "default": false
              },
              "widget": "dl-checkbox"
            },
            {
              "name": "consensus_fail_keep_all",
              "title": "On consensus fail, keep all annotations",
              "props": {
                "subtitle": "If consensus fails, the default is to keep all annotations. Uncheck the box to delete all annotations.",
                "type": "boolean",
                "default": true
              },
              "widget": "dl-checkbox"
            }
          ]
        },
        "scope": "node"
      }
    ],
    "modules": [
      {
        "name": "dlm_module",
        "entryPoint": "runner.py",
        "className": "Scorer",
        "initInputs": [],
        "functions": [
          {
            "name": "create_task_item_score",
            "description": "Calculate the score for each item with in a task (consensus, qualification, honeypot)",
            "input": [
              {
                "type": "Item",
                "name": "item"
              }
            ],
            "output": [
              {
                "type": "Item",
                "name": "item"
              }
            ],
            "displayIcon": "icon-dl-analytics",
            "displayName": "Create Consensus Score"
            },
          {
            "name": "consensus_agreement",
            "description": "Process consensus task items based on annotator agreement threshold.",
            "input": [
              {
                "type": "Item",
                "name": "item"
              }
            ],
            "output": [
              {
                "type": "Item",
                "name": "item",
                "actions": [
                  "consensus passed",
                  "consensus failed"
                ]
              }
            ],
            "displayIcon": "icon-dl-members",
            "displayName": "Consensus Agreement"
          }
        ]
      }
    ],
    "services": [
      {
        "name": "scoring-and-metrics",
        "moduleName": "dlm_module",
        "runtime": {
          "podType": "regular-s",
          "runnerImage": "gcr.io/viewo-g/piper/agent/runner/apps/dtlpy-metrics:0.22.0",
          "numReplicas": 1,
          "concurrency": 10,
          "pyPackages": {},
          "singleAgent": false,
          "autoscaler": {
            "type": "rabbitmq",
            "minReplicas": 0,
            "maxReplicas": 2,
            "queueLength": 10
          },
          "preemptible": false
        },
        "maxAttempts": 3
      }
    ]
  }
}<|MERGE_RESOLUTION|>--- conflicted
+++ resolved
@@ -18,11 +18,7 @@
   "codebase": {
     "type": "git",
     "gitUrl": "https://github.com/dataloop-ai-apps/dtlpy-metrics.git",
-<<<<<<< HEAD
-    "gitTag": "1.2.20"
-=======
     "gitTag": "1.2.21"
->>>>>>> 0eed1590
   },
   "scope": "public",
   "components": {
