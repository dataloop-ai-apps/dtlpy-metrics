--- conflicted
+++ resolved
@@ -42,8 +42,6 @@
                 logger.info("Keeping the annotation with the highest score.")
                 scores_by_annotator = get_scores_by_annotator(scores=all_scores)
                 annot_scores = {key: sum(val) / len(val) for key, val, in scores_by_annotator.items()}
-<<<<<<< HEAD
-                
                 # Get the annotator with the highest score
                 max_score = max(annot_scores.values())
                 best_annotator = None
@@ -52,9 +50,6 @@
                     if value == max_score:
                         best_annotator = key
                         break
-=======
-                best_annotator = annot_scores[max(annot_scores, key=annot_scores.get)][0]
->>>>>>> 27dd72d1
                 logger.info(f"Best annotator assignment ID: {best_annotator}")
 
                 annots_to_keep = [score.entity_id for score in all_scores if
