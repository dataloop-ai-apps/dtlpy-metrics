--- conflicted
+++ resolved
@@ -194,11 +194,5 @@
     dl_scores = scores.create([score])
     print([d.id for d in dl_scores])
 
-<<<<<<< HEAD
-
-if __name__ == "__main__":
-    tests()
-=======
     scores.delete({'taskId': task.id,
-                   'itemId': item.id})
->>>>>>> 03676946
+                   'itemId': item.id})